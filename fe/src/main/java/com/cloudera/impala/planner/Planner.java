--- conflicted
+++ resolved
@@ -4,15 +4,15 @@
 import java.util.Collections;
 import java.util.List;
 
+import com.cloudera.impala.analysis.ExprSubstitutionMap;
+import com.cloudera.impala.analysis.QueryStmt;
 import org.slf4j.Logger;
 import org.slf4j.LoggerFactory;
 
 import com.cloudera.impala.analysis.AnalysisContext;
 import com.cloudera.impala.analysis.ColumnLineageGraph;
 import com.cloudera.impala.analysis.Expr;
-import com.cloudera.impala.analysis.ExprSubstitutionMap;
 import com.cloudera.impala.analysis.InsertStmt;
-import com.cloudera.impala.analysis.QueryStmt;
 import com.cloudera.impala.catalog.HBaseTable;
 import com.cloudera.impala.catalog.Table;
 import com.cloudera.impala.common.ImpalaException;
@@ -27,7 +27,6 @@
 import com.google.common.base.Joiner;
 import com.google.common.base.Preconditions;
 import com.google.common.collect.Lists;
-
 
 /**
  * Creates an executable plan from an analyzed parse tree and query options.
@@ -98,15 +97,10 @@
 
     PlanFragment rootFragment = fragments.get(fragments.size() - 1);
     ExprSubstitutionMap rootNodeSmap = rootFragment.getPlanRoot().getOutputSmap();
-    ColumnLineageGraph graph = ctx_.getRootAnalyzer().getColumnLineageGraph();
     List<Expr> resultExprs = null;
-    Table targetTable = null;
     if (ctx_.isInsertOrCtas()) {
       InsertStmt insertStmt = ctx_.getAnalysisResult().getInsertStmt();
       insertStmt.substituteResultExprs(rootNodeSmap, ctx_.getRootAnalyzer());
-      resultExprs = insertStmt.getResultExprs();
-      targetTable = insertStmt.getTargetTable();
-      graph.addTargetColumnLabels(targetTable);
       if (!ctx_.isSingleNodeExec()) {
         // repartition on partition keys
         rootFragment = distributedPlanner.createInsertFragment(
@@ -114,30 +108,18 @@
       }
       // set up table sink for root fragment
       rootFragment.setSink(insertStmt.createDataSink());
-<<<<<<< HEAD
-=======
-    } else if (ctx_.isUpdate()) {
-      // Set up update sink for root fragment
-      rootFragment.setSink(ctx_.getAnalysisResult().getUpdateStmt().createDataSink());
-    } else if (ctx_.isDelete()) {
-      // Set up delete sink for root fragment
-      rootFragment.setSink(ctx_.getAnalysisResult().getDeleteStmt().createDataSink());
-    }
-
-    ColumnLineageGraph graph = ctx_.getRootAnalyzer().getColumnLineageGraph();
-    List<Expr> resultExprs = null;
-    Table targetTable = null;
-    if (ctx_.isInsertOrCtas()) {
-      InsertStmt insertStmt = ctx_.getAnalysisResult().getInsertStmt();
       resultExprs = insertStmt.getResultExprs();
-      targetTable = insertStmt.getTargetTable();
-      graph.addTargetColumnLabels(targetTable);
->>>>>>> 113f88d2
     } else {
+      if (ctx_.isUpdate()) {
+        // Set up update sink for root fragment
+        rootFragment.setSink(ctx_.getAnalysisResult().getUpdateStmt().createDataSink());
+      } else if (ctx_.isDelete()) {
+        // Set up delete sink for root fragment
+        rootFragment.setSink(ctx_.getAnalysisResult().getDeleteStmt().createDataSink());
+      }
       QueryStmt queryStmt = ctx_.getQueryStmt();
       queryStmt.substituteResultExprs(rootNodeSmap, ctx_.getRootAnalyzer());
       resultExprs = queryStmt.getResultExprs();
-      graph.addTargetColumnLabels(ctx_.getQueryStmt().getColLabels());
     }
     rootFragment.setOutputExprs(resultExprs);
 
@@ -151,9 +133,12 @@
     Collections.reverse(fragments);
     ctx_.getRootAnalyzer().getTimeline().markEvent("Distributed plan created");
 
+    ColumnLineageGraph graph = ctx_.getRootAnalyzer().getColumnLineageGraph();
     if (RuntimeEnv.INSTANCE.computeLineage() || RuntimeEnv.INSTANCE.isTestEnv()) {
       // Compute the column lineage graph
       if (ctx_.isInsertOrCtas()) {
+        Table targetTable = ctx_.getAnalysisResult().getInsertStmt().getTargetTable();
+        graph.addTargetColumnLabels(targetTable);
         Preconditions.checkNotNull(targetTable);
         List<Expr> exprs = Lists.newArrayList();
         if (targetTable instanceof HBaseTable) {
@@ -165,6 +150,7 @@
         }
         graph.computeLineageGraph(exprs, ctx_.getRootAnalyzer());
       } else {
+        graph.addTargetColumnLabels(ctx_.getQueryStmt().getColLabels());
         graph.computeLineageGraph(resultExprs, ctx_.getRootAnalyzer());
       }
       LOG.trace("lineage: " + graph.debugString());
